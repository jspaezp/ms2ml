[tool.poetry]
name = "ms2ml"
<<<<<<< HEAD
version = "0.0.28"
=======
version = "0.0.29"
>>>>>>> aa895220
description = "Provides an intermediate layer between mass spec data and ML applications, such as encoding."
authors = ["J. Sebastian Paez <jspaezp@users.noreply.github.com>"]
license = "Apache 2.0"
include = ["ms2ml/unimod/unimod.xml"]

[tool.poetry.dependencies]
python = ">=3.8,<3.12"
pyteomics = "^4.5.5"
lxml = "^4.9.1" # Needed due to a non-exclicit dependency in pyteomics
# torch = { version = "^1.12.1", python = ">=3.8,<3.11" }
numpy = "^1.23.2"
psims = { version = "^1.2.0", python = ">3.8,<3.11" }
lark = "^1.1.2"
pandas = "^1.4.4"
pandas-stubs = { version = "^1.5.1.221024", python = ">=3.8,<3.11" }
uniplot = "^0.7.0"
tqdm = "^4.64.1"
importlib-metadata = { version = "^5.0.0", python = ">=3.8,<3.9" }
loguru = "^0.6.0"
tomli-w = "^1.0.0"
appdirs = "^1.4.4"
tomli = "^2.0.1"

[tool.poetry.group.lint.dependencies]
black = "^22.8.0"
isort = "^5.10.1"
ruff = "^0.0.46"
autoflake = "^1.5.3"
pylint = "^2.15.2"

[tool.poetry.group.test.dependencies]
pytest = "^7.1.2"
pytest-datadir = "^1.3.1"
pytest-doctestplus = "^0.12.0"
pytest-cov = "^4.0.0"

[tool.poetry.group.dev.dependencies]
black = "^22.8.0"
isort = "^5.10.1"
ruff = "^0.0.46"
autoflake = "^1.5.3"
pylint = "^2.15.2"
pytest = "^7.1.2"
pytest-datadir = "^1.3.1"
pytest-doctestplus = "^0.12.0"
pytest-cov = "^4.0.0"
tox = "^3.25.1"

[tool.poetry.group.docs.dependencies]
mkdocs = "^1.3.1"
pymdown-extensions = "^9.5"
mkdocs-material = "^8.4.2"
mkdocs-autorefs = "^0.4.1"
mkdocstrings = {extras = ["python"], version = "^0.19.0"}
mkquartodocs = "^0.5.7"

[tool.poetry.group.plotting.dependencies]
matplotlib = "^3.6.0"
# Need to restrict explicitly the python version until llvm (numba)
# catches up with the python version
spectrum-utils = {version = "^0.4.1", python = ">=3.8,<3.11"}

[build-system]
requires = ["poetry-core>=1.0.0"]
build-backend = "poetry.core.masonry.api"

[tool.tox]
legacy_tox_ini = """
[testenv]
deps =
    pytest
whitelist_externals = poetry
commands =
    poetry install --all-extras
    poetry run python --version
    poetry run pytest --import-mode importlib

[tox]
envlist = py{38,39,310,311}
isolated_build = true
"""

[tool.black]
target-version = [ "py39", ]
line-length = 88

[tool.isort]
profile = "black"

[tool.pytest.ini_options]
minversion = "6.0"
addopts = "-v"
doctest_plus = "enabled"
doctest_optionflags = "ELLIPSIS NORMALIZE_WHITESPACE FLOAT_CMP"
testpaths = [
    "tests",
    "ms2ml",
]

[tool.pydocstringformatter]
style = "numpydoc"
exclude = [".tox/**"]
max-line-length = 88

[tool.pylint]
load-plugins= 'pylint.extensions.docparams'
# disable = "C0103"<|MERGE_RESOLUTION|>--- conflicted
+++ resolved
@@ -1,10 +1,6 @@
 [tool.poetry]
 name = "ms2ml"
-<<<<<<< HEAD
-version = "0.0.28"
-=======
 version = "0.0.29"
->>>>>>> aa895220
 description = "Provides an intermediate layer between mass spec data and ML applications, such as encoding."
 authors = ["J. Sebastian Paez <jspaezp@users.noreply.github.com>"]
 license = "Apache 2.0"
