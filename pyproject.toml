[tool.poetry]
name = "ms2ml"
<<<<<<< HEAD
version = "0.0.40"
=======
version = "0.0.41"
>>>>>>> 159f085c
description = "Provides an intermediate layer between mass spec data and ML applications, such as encoding."
authors = ["J. Sebastian Paez <jspaezp@users.noreply.github.com>"]
license = "Apache 2.0"
include = ["ms2ml/unimod/unimod.xml"]
readme = "README.md"
homepage = "https://jspaezp.github.io/ms2ml/main"
repository = "https://github.com/jspaezp/ms2ml"

[tool.poetry.dependencies]
python = ">3.8,<3.12"
pyteomics = "^4.5.5"
lxml = "^4.9.1" # Needed due to a non-exclicit dependency in pyteomics
# torch = { version = "^1.12.1", python = ">=3.8,<3.11" }
numpy = "^1.24.4"
psims = "^1.2.3"
lark = "^1.1.2"
pandas = "^2.0.1"
pandas-stubs = { version = "^2.0.2.230605", python = ">=3.8,<3.11" }
# uniplot = ">=0.7,<0.9"
uniplot = "^0.10.2"
tqdm = "^4.64.1"
importlib-metadata = "^6.0.0"
loguru = "^0.6.0"
tomli-w = "^1.0.0"
appdirs = "^1.4.4"
tomli = "^2.0.1"

[tool.poetry.group.lint.dependencies]
black = "^22.8.0"
isort = "^5.10.1"
ruff = "^0.1.0"
autoflake = "^1.5.3"

[tool.poetry.group.test.dependencies]
pytest = "^7.1.2"
pytest-datadir = "^1.3.1"
pytest-doctestplus = "^0.12.0"
pytest-cov = "^4.0.0"

[tool.poetry.group.dev.dependencies]
black = "^22.8.0"
isort = "^5.10.1"
ruff = "^0.1.0"
autoflake = "^1.5.3"
pytest = "^7.1.2"
pytest-datadir = "^1.3.1"
pytest-doctestplus = "^0.12.0"
pytest-cov = "^4.0.0"
tox = "^3.25.1"

[tool.poetry.group.docs.dependencies]
mkdocs = "^1.3.1"
pymdown-extensions = "^10.0"
mkdocs-material = "^8.4.2"
mkdocs-autorefs = "^0.4.1"
mkdocstrings = {extras = ["python"], version = "^0.23.0"}
mkquartodocs = "^0.5.7"
mike = "^1.1.2"
griffe = "^0.36.9"

[tool.poetry.group.plotting]
optional = true

[tool.poetry.group.plotting.dependencies]
# Need to restrict explicitly the python version until llvm (numba)
# catches up with the python version ... which also requires specifying
# all of these dependencies explicitly.
spectrum-utils = {version = "^0.4.2", python = ">3.8,<3.12"}
matplotlib = "^3.7.0"
numba = {version = ">=0.58.1", python = ">3.8,<3.12"}
llvmlite = {version = ">=0.39.1", python = ">3.8,<3.12"}
numpy = {version = "<1.27.1", python = ">3.8,<3.12"}

[build-system]
requires = ["poetry-core>=1.0.0"]
build-backend = "poetry.core.masonry.api"

[tool.tox]
legacy_tox_ini = """
[testenv]
deps =
    pytest
whitelist_externals = poetry
commands =
    poetry install --all-extras
    poetry run python --version
    poetry run pytest --import-mode importlib

[tox]
envlist = py{38,39,310,311}
isolated_build = true
"""

[tool.black]
target-version = [ "py39", ]
line-length = 88

[tool.ruff]
extend-select = ["I", "PL", "RUF", "NPY"]
# TODO add ANN and N
# PLR0913 = too many arguments
# PLW2901 = for loop variable over-written
# NPY002 = Replace legacy `np.random.uniform` call with `np.random.Generator`
ignore = ["F811", "PLR0913", "PLW2901", "NPY002"]

[tool.ruff.lint.per-file-ignores]
"__init__.py" = ["E402"]
"notebooks/**" = ["PLR2004"]
"**/{tests}/*" = ["PLR2004", "RUF012"]

[tool.isort]
profile = "black"

[tool.pytest.ini_options]
minversion = "6.0"
addopts = "-v"
doctest_plus = "enabled"
doctest_optionflags = "ELLIPSIS NORMALIZE_WHITESPACE FLOAT_CMP"
testpaths = [
    "tests",
    "ms2ml",
]

[tool.pydocstringformatter]
style = "numpydoc"
exclude = [".tox/**"]
max-line-length = 88

[tool.pylint]
load-plugins= 'pylint.extensions.docparams'
# disable = "C0103"<|MERGE_RESOLUTION|>--- conflicted
+++ resolved
@@ -1,10 +1,6 @@
 [tool.poetry]
 name = "ms2ml"
-<<<<<<< HEAD
-version = "0.0.40"
-=======
 version = "0.0.41"
->>>>>>> 159f085c
 description = "Provides an intermediate layer between mass spec data and ML applications, such as encoding."
 authors = ["J. Sebastian Paez <jspaezp@users.noreply.github.com>"]
 license = "Apache 2.0"
